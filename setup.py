--- conflicted
+++ resolved
@@ -18,11 +18,7 @@
 
 setuptools.setup(
     name="visualequation",
-<<<<<<< HEAD
-    version="0.3.0-alpha",
-=======
-    version="0.2.1",
->>>>>>> f52b2740
+    version="0.3.0",
     author="Daniel Molina",
     author_email="lluvia@autistici.org",
     description="An equation editor powered by LaTeX",
